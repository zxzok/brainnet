Flask==2.3.3
networkx
openneuro-py
<<<<<<< HEAD
requests
numpy
pandas
scipy
=======
# datalad  # optional for robust dataset downloads
>>>>>>> be6815c0
<|MERGE_RESOLUTION|>--- conflicted
+++ resolved
@@ -1,11 +1,9 @@
 Flask==2.3.3
 networkx
 openneuro-py
-<<<<<<< HEAD
+
 requests
 numpy
 pandas
 scipy
-=======
-# datalad  # optional for robust dataset downloads
->>>>>>> be6815c0
+datalad 
