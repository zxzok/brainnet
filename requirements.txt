--- conflicted
+++ resolved
@@ -1,13 +1,9 @@
 Flask==2.3.3
 networkx
 openneuro-py
-<<<<<<< HEAD
-requests
-=======
-
 requests
 numpy
 pandas
 scipy
 datalad 
->>>>>>> 0d6b10df
+
