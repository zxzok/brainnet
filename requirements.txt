Flask==2.3.3
networkx
openneuro-py
<<<<<<< HEAD
# datalad  # optional for robust dataset downloads
openai
=======
requests
numpy
pandas
scipy
datalad 

>>>>>>> 10c55a02
<|MERGE_RESOLUTION|>--- conflicted
+++ resolved
@@ -1,14 +1,10 @@
 Flask==2.3.3
 networkx
 openneuro-py
-<<<<<<< HEAD
-# datalad  # optional for robust dataset downloads
 openai
-=======
+
 requests
 numpy
 pandas
 scipy
 datalad 
-
->>>>>>> 10c55a02
