"""
BrainNet Web Application for MRI Data Management
This module provides a Flask-based web interface for managing MRI brain images,
patient data, and computed features.
"""

from flask import (
    Flask,
    render_template,
    request,
    jsonify,
    redirect,
    url_for,
    send_file,
)
import os
import json
from datetime import datetime
import sqlite3
from pathlib import Path
from concurrent.futures import ThreadPoolExecutor

from preprocessing_full import PreprocessPipeline, PreprocessPipelineConfig
from dynamic import DynamicAnalyzer, DynamicConfig
from static_analysis import StaticAnalyzer

from visualization import ReportConfig, ReportGenerator

from data_management import DatasetManager
import openneuro_client


# Initialize Flask app
app = Flask(__name__)
app.config['UPLOAD_FOLDER'] = 'uploads'
app.config['MAX_CONTENT_LENGTH'] = 16 * 1024 * 1024  # 16MB max file size

# Background executor for long-running analysis tasks
executor = ThreadPoolExecutor(max_workers=2)

# Create upload directory if it doesn't exist
os.makedirs(app.config['UPLOAD_FOLDER'], exist_ok=True)

# Database setup
def init_db():
    """Initialize the SQLite database with required tables."""
    conn = sqlite3.connect('brainnet.db')
    cursor = conn.cursor()
    
    # Create patients table
    cursor.execute('''
        CREATE TABLE IF NOT EXISTS patients (
            id INTEGER PRIMARY KEY AUTOINCREMENT,
            patient_id TEXT UNIQUE NOT NULL,
            name TEXT NOT NULL,
            age INTEGER,
            sex TEXT,
            diagnosis TEXT,
            created_at TIMESTAMP DEFAULT CURRENT_TIMESTAMP,
            updated_at TIMESTAMP DEFAULT CURRENT_TIMESTAMP
        )
    ''')
    
    # Create mri_images table
    cursor.execute('''
        CREATE TABLE IF NOT EXISTS mri_images (
            id INTEGER PRIMARY KEY AUTOINCREMENT,
            patient_id INTEGER,
            image_path TEXT NOT NULL,
            image_type TEXT,
            acquisition_date TIMESTAMP,
            description TEXT,
            created_at TIMESTAMP DEFAULT CURRENT_TIMESTAMP,
            updated_at TIMESTAMP DEFAULT CURRENT_TIMESTAMP,
            FOREIGN KEY (patient_id) REFERENCES patients (id)
        )
    ''')
    
    # Create features table
    cursor.execute('''
        CREATE TABLE IF NOT EXISTS features (
            id INTEGER PRIMARY KEY AUTOINCREMENT,
            image_id INTEGER,
            feature_name TEXT NOT NULL,
            feature_value REAL,
            feature_type TEXT,
            calculated_at TIMESTAMP DEFAULT CURRENT_TIMESTAMP,
            FOREIGN KEY (image_id) REFERENCES mri_images (id)
        )
    ''')

    # Track downloaded OpenNeuro datasets
    cursor.execute('''
        CREATE TABLE IF NOT EXISTS openneuro_datasets (
            id INTEGER PRIMARY KEY AUTOINCREMENT,
            dataset_id TEXT UNIQUE NOT NULL,
            path TEXT NOT NULL,
            downloaded_at TIMESTAMP DEFAULT CURRENT_TIMESTAMP
        )
    ''')
    
    conn.commit()
    conn.close()

# Initialize database
init_db()


def process_image(image_id: int, filepath: str) -> None:
    """Run preprocessing and analysis pipelines for an uploaded image.

    Results are stored in the ``features`` table.  Any exceptions are
    caught and logged as an ``error`` feature to aid debugging.
    """
    try:
        pipeline = PreprocessPipeline(PreprocessPipelineConfig())
        preproc = pipeline.run(filepath)
        roi_ts = preproc.get('roi_timeseries')
        labels = preproc.get('roi_labels') or []

        if roi_ts is None or not len(labels):
            raise ValueError('Preprocessing produced no ROI time series')

        static_analyzer = StaticAnalyzer()
        conn_matrix = static_analyzer.compute_connectivity(roi_ts, labels)
        graph_metrics = static_analyzer.compute_graph_metrics(conn_matrix)

        dyn_cfg = DynamicConfig(window_length=10, step=5, n_states=2)
        dyn_analyzer = DynamicAnalyzer(dyn_cfg)
        dyn_result = dyn_analyzer.analyse(roi_ts)

        db = sqlite3.connect('brainnet.db')
        cur = db.cursor()
        for name, value in graph_metrics.global_metrics.items():
            cur.execute(
                'INSERT INTO features (image_id, feature_name, feature_value, feature_type) VALUES (?, ?, ?, ?)',
                (image_id, name, float(value), 'static'),
            )
        for idx, occ in enumerate(dyn_result.metrics.occupancy):
            cur.execute(
                'INSERT INTO features (image_id, feature_name, feature_value, feature_type) VALUES (?, ?, ?, ?)',
                (image_id, f"state_{idx}_occupancy", float(occ), 'dynamic'),
            )
        db.commit()
        db.close()
    except Exception as exc:  # pragma: no cover - best effort logging
        db = sqlite3.connect('brainnet.db')
        cur = db.cursor()
        cur.execute(
            'INSERT INTO features (image_id, feature_name, feature_value, feature_type) VALUES (?, ?, ?, ?)',
            (image_id, 'error', 0.0, str(exc)),
        )
        db.commit()
        db.close()


def _download_openneuro_dataset(dataset_id: str) -> None:
    """Download dataset from OpenNeuro and record its path in the database."""

    manager = DatasetManager.fetch_from_openneuro(dataset_id)
    conn = sqlite3.connect('brainnet.db')
    cur = conn.cursor()
    cur.execute(
        'INSERT OR IGNORE INTO openneuro_datasets (dataset_id, path) VALUES (?, ?)',
        (dataset_id, manager.root),
    )
    conn.commit()
    conn.close()


def _process_openneuro_for_patient(
    patient_id: int, dataset_id: str, dataset_path: str
) -> None:
    """Attach dataset images to a patient and run analysis."""

    manager = DatasetManager(dataset_path)
    subjects = getattr(manager.index, "_subjects", [])
    if not subjects:
        return
    subject = subjects[0]
    runs = manager.index.get_functional_runs(subject)
    for run in runs:
        conn = sqlite3.connect('brainnet.db')
        cur = conn.cursor()
        cur.execute(
            'INSERT INTO mri_images (patient_id, image_path, image_type, description) VALUES (?, ?, ?, ?)',
            (patient_id, run.path, 'func', f'OpenNeuro {dataset_id}'),
        )
        image_id = cur.lastrowid
        conn.commit()
        conn.close()
        process_image(image_id, run.path)

# Routes
@app.route('/')
def index():
    """Main page showing all patients."""
    conn = sqlite3.connect('brainnet.db')
    cursor = conn.cursor()
    cursor.execute('''
        SELECT id, patient_id, name, age, sex, diagnosis, created_at 
        FROM patients 
        ORDER BY created_at DESC
    ''')
    patients = cursor.fetchall()
    conn.close()
    
    return render_template('index.html', patients=patients)

@app.route('/patients')
def patients():
    """List all patients."""
    conn = sqlite3.connect('brainnet.db')
    cursor = conn.cursor()
    cursor.execute('''
        SELECT id, patient_id, name, age, sex, diagnosis, created_at 
        FROM patients 
        ORDER BY created_at DESC
    ''')
    patients = cursor.fetchall()
    conn.close()
    
    return render_template('patients.html', patients=patients)


@app.route('/openneuro')
def openneuro():
    """Display available OpenNeuro datasets."""
    search = request.args.get('q', '')
    page = request.args.get('page', 1, type=int)
<<<<<<< HEAD
    per_page = request.args.get('per_page', 50, type=int)
    listing = openneuro_client.list_datasets(search=search, page=page, per_page=per_page)
=======
    all_datasets = openneuro_client.list_datasets(search_term=search)
    per_page = 20
    start = (page - 1) * per_page
    end = start + per_page
    page_datasets = all_datasets[start:end]
    enriched = []
    for ds in page_datasets:
        meta = openneuro_client.get_dataset_metadata(ds['id'])
        summary = meta.get('summary') or {}
        enriched.append(
            {
                'id': ds['id'],
                'name': meta.get('name') or ds.get('name'),
                'description': meta.get('description'),
                'modalities': summary.get('modalities', []),
                'tasks': summary.get('tasks', []),
            }
        )
    has_next = end < len(all_datasets)
>>>>>>> d3d4768e
    conn = sqlite3.connect('brainnet.db')
    cur = conn.cursor()
    cur.execute('SELECT dataset_id FROM openneuro_datasets')
    downloaded = {row[0] for row in cur.fetchall()}
    conn.close()
    return render_template(
        'openneuro.html',
<<<<<<< HEAD
        datasets=listing['datasets'],
        search=search,
        page=page,
        has_next=listing['has_next'],
=======
        datasets=enriched,
        search=search,
        page=page,
        has_next=has_next,
>>>>>>> d3d4768e
        downloaded=downloaded,
    )


@app.route('/openneuro/download', methods=['POST'])
def download_openneuro():
    dataset_id = request.form['dataset_id']
    executor.submit(_download_openneuro_dataset, dataset_id)
    return redirect(url_for('openneuro'))

@app.route('/patient/<int:patient_id>')
def patient_detail(patient_id):
    """Show details of a specific patient."""
    conn = sqlite3.connect('brainnet.db')
    cursor = conn.cursor()
    
    # Get patient info
    cursor.execute('SELECT * FROM patients WHERE id = ?', (patient_id,))
    patient = cursor.fetchone()
    
    # Get associated MRI images
    cursor.execute('''
        SELECT id, image_path, image_type, acquisition_date, description, created_at
        FROM mri_images
        WHERE patient_id = ?
        ORDER BY created_at DESC
    ''', (patient_id,))
    images = cursor.fetchall()
    cursor.execute('SELECT dataset_id FROM openneuro_datasets ORDER BY downloaded_at DESC')
    on_datasets = cursor.fetchall()

    conn.close()

    if patient:
        return render_template(
            'patient_detail.html',
            patient=patient,
            images=images,
            openneuro_datasets=on_datasets,
        )
    else:
        return "Patient not found", 404


@app.route('/patient/<int:patient_id>/report')
def patient_report(patient_id):
    """Generate and return an HTML report for the patient."""
    conn = sqlite3.connect('brainnet.db')
    cursor = conn.cursor()
    cursor.execute('SELECT * FROM patients WHERE id = ?', (patient_id,))
    patient = cursor.fetchone()
    if not patient:
        conn.close()
        return "Patient not found", 404
    cursor.execute('SELECT id, image_path FROM mri_images WHERE patient_id = ?', (patient_id,))
    images = cursor.fetchall()
    conn.close()
    if not images:
        return "No images for patient", 404

    # Ensure analysis features exist, run if missing
    db = sqlite3.connect('brainnet.db')
    cur = db.cursor()
    for img_id, path in images:
        cur.execute('SELECT COUNT(*) FROM features WHERE image_id = ?', (img_id,))
        if cur.fetchone()[0] == 0:
            process_image(img_id, path)
    db.close()

    # Re-run analysis for the first image to obtain objects for report
    first_id, first_path = images[0]
    pipeline = PreprocessPipeline(PreprocessPipelineConfig())
    preproc = pipeline.run(first_path)
    roi_ts = preproc.get('roi_timeseries')
    labels = preproc.get('roi_labels') or []
    static_analyzer = StaticAnalyzer()
    conn_matrix = static_analyzer.compute_connectivity(roi_ts, labels)
    graph_metrics = static_analyzer.compute_graph_metrics(conn_matrix)
    dyn_cfg = DynamicConfig(window_length=10, step=5, n_states=2)
    dyn_analyzer = DynamicAnalyzer(dyn_cfg)
    dyn_model = dyn_analyzer.analyse(roi_ts)

    rep_cfg = ReportConfig(output_dir='reports')
    rep_gen = ReportGenerator(rep_cfg)
    patient_info = {"Name": patient[2], "Sex": patient[4] or '', "Age": patient[3] or ''}
    report_path = rep_gen.generate(
        subject_id=patient[1],
        conn_matrix=conn_matrix,
        graph_metrics=graph_metrics,
        dyn_model=dyn_model,
        roi_labels=labels,
        qc_metrics=preproc.get('qc_metrics', {}),
        patient_info=patient_info,
    )

    return send_file(report_path)

@app.route('/add_patient', methods=['GET', 'POST'])
def add_patient():
    """Add a new patient."""
    if request.method == 'POST':
        patient_id = request.form['patient_id']
        name = request.form['name']
        age = request.form.get('age', type=int)
        sex = request.form['sex']
        diagnosis = request.form['diagnosis']
        
        conn = sqlite3.connect('brainnet.db')
        cursor = conn.cursor()
        
        try:
            cursor.execute('''
                INSERT INTO patients (patient_id, name, age, sex, diagnosis)
                VALUES (?, ?, ?, ?, ?)
            ''', (patient_id, name, age, sex, diagnosis))
            conn.commit()
            conn.close()
            return redirect(url_for('patients'))
        except sqlite3.IntegrityError:
            conn.close()
            return "Patient ID already exists", 400
    
    return render_template('add_patient.html')

@app.route('/edit_patient/<int:patient_id>', methods=['GET', 'POST'])
def edit_patient(patient_id):
    """Edit an existing patient."""
    conn = sqlite3.connect('brainnet.db')
    cursor = conn.cursor()
    
    if request.method == 'POST':
        name = request.form['name']
        age = request.form.get('age', type=int)
        sex = request.form['sex']
        diagnosis = request.form['diagnosis']
        
        cursor.execute('''
            UPDATE patients 
            SET name = ?, age = ?, sex = ?, diagnosis = ?, updated_at = CURRENT_TIMESTAMP
            WHERE id = ?
        ''', (name, age, sex, diagnosis, patient_id))
        conn.commit()
        conn.close()
        return redirect(url_for('patient_detail', patient_id=patient_id))
    
    cursor.execute('SELECT * FROM patients WHERE id = ?', (patient_id,))
    patient = cursor.fetchone()
    conn.close()
    
    if patient:
        return render_template('edit_patient.html', patient=patient)
    else:
        return "Patient not found", 404

@app.route('/delete_patient/<int:patient_id>', methods=['POST'])
def delete_patient(patient_id):
    """Delete a patient."""
    conn = sqlite3.connect('brainnet.db')
    cursor = conn.cursor()
    
    # First delete associated images
    cursor.execute('SELECT id FROM mri_images WHERE patient_id = ?', (patient_id,))
    images = cursor.fetchall()
    
    for img in images:
        # Delete the image file from disk
        cursor.execute('SELECT image_path FROM mri_images WHERE id = ?', (img[0],))
        row = cursor.fetchone()
        if row:
            image_path = row[0]
            try:
                os.remove(image_path)
            except OSError:
                pass  # File might not exist
    
    # Delete from database
    cursor.execute('DELETE FROM mri_images WHERE patient_id = ?', (patient_id,))
    cursor.execute('DELETE FROM patients WHERE id = ?', (patient_id,))
    conn.commit()
    conn.close()
    
    return redirect(url_for('patients'))

@app.route('/upload_image/<int:patient_id>', methods=['POST'])
def upload_image(patient_id):
    """Upload an MRI image for a patient."""
    if 'image' not in request.files:
        return "No file selected", 400
    
    file = request.files['image']
    if file.filename == '':
        return "No file selected", 400

    if file:
        # Save the file
        filename = f"{datetime.now().strftime('%Y%m%d_%H%M%S')}_{file.filename}"
        filepath = os.path.join(app.config['UPLOAD_FOLDER'], filename)
        try:
            file.save(filepath)

            image_type = request.form.get('image_type', 'unknown')
            description = request.form.get('description', '')

            conn = sqlite3.connect('brainnet.db')
            cursor = conn.cursor()

            cursor.execute('''
                INSERT INTO mri_images (patient_id, image_path, image_type, description)
                VALUES (?, ?, ?, ?)
            ''', (patient_id, filepath, image_type, description))
            image_id = cursor.lastrowid
            conn.commit()
            conn.close()

            # kick off analysis in the background to avoid blocking
            executor.submit(process_image, image_id, filepath)

            return redirect(url_for('patient_detail', patient_id=patient_id))
        except Exception as exc:
            return f"Upload failed: {exc}", 500

    return "Upload failed", 500


@app.route('/patient/<int:patient_id>/use_openneuro', methods=['POST'])
def use_openneuro(patient_id):
    """Process a downloaded OpenNeuro dataset for this patient."""

    dataset_id = request.form['dataset_id']
    conn = sqlite3.connect('brainnet.db')
    cur = conn.cursor()
    cur.execute('SELECT path FROM openneuro_datasets WHERE dataset_id = ?', (dataset_id,))
    row = cur.fetchone()
    conn.close()
    if row:
        executor.submit(_process_openneuro_for_patient, patient_id, dataset_id, row[0])
    return redirect(url_for('patient_detail', patient_id=patient_id))

@app.route('/delete_image/<int:image_id>', methods=['POST'])
def delete_image(image_id):
    """Delete an MRI image."""
    conn = sqlite3.connect('brainnet.db')
    cursor = conn.cursor()
    
    # Get the file path
    cursor.execute('SELECT image_path FROM mri_images WHERE id = ?', (image_id,))
    row = cursor.fetchone()
    
    if row:
        image_path = row[0]
        try:
            os.remove(image_path)
        except OSError:
            pass  # File might not exist
    
    # Delete from database
    cursor.execute('DELETE FROM mri_images WHERE id = ?', (image_id,))
    conn.commit()
    conn.close()
    
    return "Image deleted successfully"

@app.route('/features/<int:image_id>')
def view_features(image_id):
    """View features for a specific image."""
    conn = sqlite3.connect('brainnet.db')
    cursor = conn.cursor()
    
    # Get image info
    cursor.execute('''
        SELECT mri_images.image_path, patients.name 
        FROM mri_images 
        JOIN patients ON mri_images.patient_id = patients.id
        WHERE mri_images.id = ?
    ''', (image_id,))
    image_info = cursor.fetchone()
    
    # Get features
    cursor.execute('''
        SELECT feature_name, feature_value, feature_type, calculated_at 
        FROM features 
        WHERE image_id = ? 
        ORDER BY calculated_at DESC
    ''', (image_id,))
    features = cursor.fetchall()
    
    conn.close()
    
    if image_info:
        return render_template('features.html', image_info=image_info, features=features)
    else:
        return "Image not found", 404

@app.route('/api/patients')
def api_patients():
    """API endpoint to get all patients."""
    conn = sqlite3.connect('brainnet.db')
    cursor = conn.cursor()
    cursor.execute('''
        SELECT id, patient_id, name, age, sex, diagnosis, created_at 
        FROM patients 
        ORDER BY created_at DESC
    ''')
    patients = cursor.fetchall()
    conn.close()
    
    # Convert to list of dictionaries
    result = []
    for patient in patients:
        result.append({
            'id': patient[0],
            'patient_id': patient[1],
            'name': patient[2],
            'age': patient[3],
            'sex': patient[4],
            'diagnosis': patient[5],
            'created_at': patient[6]
        })
    
    return jsonify(result)

@app.route('/api/patients/<int:patient_id>')
def api_patient(patient_id):
    """API endpoint to get a specific patient."""
    conn = sqlite3.connect('brainnet.db')
    cursor = conn.cursor()
    cursor.execute('SELECT * FROM patients WHERE id = ?', (patient_id,))
    patient = cursor.fetchone()
    conn.close()
    
    if patient:
        return jsonify({
            'id': patient[0],
            'patient_id': patient[1],
            'name': patient[2],
            'age': patient[3],
            'sex': patient[4],
            'diagnosis': patient[5],
            'created_at': patient[6],
            'updated_at': patient[7]
        })
    else:
        return jsonify({'error': 'Patient not found'}), 404

@app.route('/api/search')
def api_search():
    """API endpoint for searching patients."""
    query = request.args.get('q', '')
    conn = sqlite3.connect('brainnet.db')
    cursor = conn.cursor()
    
    if query:
        cursor.execute('''
            SELECT id, patient_id, name, age, sex, diagnosis, created_at 
            FROM patients 
            WHERE patient_id LIKE ? OR name LIKE ? OR diagnosis LIKE ?
            ORDER BY created_at DESC
        ''', (f'%{query}%', f'%{query}%', f'%{query}%'))
    else:
        cursor.execute('''
            SELECT id, patient_id, name, age, sex, diagnosis, created_at 
            FROM patients 
            ORDER BY created_at DESC
        ''')
    
    patients = cursor.fetchall()
    conn.close()
    
    # Convert to list of dictionaries
    result = []
    for patient in patients:
        result.append({
            'id': patient[0],
            'patient_id': patient[1],
            'name': patient[2],
            'age': patient[3],
            'sex': patient[4],
            'diagnosis': patient[5],
            'created_at': patient[6]
        })
    
    return jsonify(result)

# MRI visualization page
@app.route('/mri')
def mri_visualization():
    return render_template('mri_visualization.html')

@app.route('/features')
def features_visualization():
    return render_template('features.html')

# Network visualization page
@app.route('/network_visualization', methods=['GET'])
def network_visualization():
    return render_template('network_visualization.html')

# API route for network data
@app.route('/api/network_data', methods=['GET'])
def api_network_data():
    import json
    network_file = 'network.json'
    if os.path.exists(network_file):
        with open(network_file, 'r') as f:
            data = json.load(f)
    else:
        # Dummy network data
        data = {
            'elements': [
                { 'data': { 'id': 'a', 'label': 'Node A' } },
                { 'data': { 'id': 'b', 'label': 'Node B' } },
                { 'data': { 'id': 'c', 'label': 'Node C' } },
                { 'data': { 'source': 'a', 'target': 'b' } },
                { 'data': { 'source': 'a', 'target': 'c' } }
            ]
        }
    return jsonify(data)

if __name__ == '__main__':
    app.run(debug=True, host='0.0.0.0', port=6525)

# Analysis results page
@app.route('/analysis')
def analysis():
    return render_template('analysis.html')

# MRI image gallery page
@app.route('/gallery')
def gallery():
    conn = sqlite3.connect('brainnet.db')
    cursor = conn.cursor()
    cursor.execute('''
        SELECT id, image_path, image_type, acquisition_date, description, created_at 
        FROM mri_images 
        ORDER BY created_at DESC
    ''')
    images = cursor.fetchall()
    conn.close()
    return render_template('gallery.html', images=images)

# Error handlers
@app.errorhandler(404)
def not_found(e):
    return render_template('404.html'), 404

@app.errorhandler(500)
def internal_error(e):
    return render_template('500.html'), 500<|MERGE_RESOLUTION|>--- conflicted
+++ resolved
@@ -228,30 +228,8 @@
     """Display available OpenNeuro datasets."""
     search = request.args.get('q', '')
     page = request.args.get('page', 1, type=int)
-<<<<<<< HEAD
     per_page = request.args.get('per_page', 50, type=int)
     listing = openneuro_client.list_datasets(search=search, page=page, per_page=per_page)
-=======
-    all_datasets = openneuro_client.list_datasets(search_term=search)
-    per_page = 20
-    start = (page - 1) * per_page
-    end = start + per_page
-    page_datasets = all_datasets[start:end]
-    enriched = []
-    for ds in page_datasets:
-        meta = openneuro_client.get_dataset_metadata(ds['id'])
-        summary = meta.get('summary') or {}
-        enriched.append(
-            {
-                'id': ds['id'],
-                'name': meta.get('name') or ds.get('name'),
-                'description': meta.get('description'),
-                'modalities': summary.get('modalities', []),
-                'tasks': summary.get('tasks', []),
-            }
-        )
-    has_next = end < len(all_datasets)
->>>>>>> d3d4768e
     conn = sqlite3.connect('brainnet.db')
     cur = conn.cursor()
     cur.execute('SELECT dataset_id FROM openneuro_datasets')
@@ -259,17 +237,12 @@
     conn.close()
     return render_template(
         'openneuro.html',
-<<<<<<< HEAD
+
         datasets=listing['datasets'],
         search=search,
         page=page,
         has_next=listing['has_next'],
-=======
-        datasets=enriched,
-        search=search,
-        page=page,
-        has_next=has_next,
->>>>>>> d3d4768e
+
         downloaded=downloaded,
     )
 
